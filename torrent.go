package torrent

import (
	"bytes"
	"container/heap"
	"context"
	"crypto/sha1"
	"errors"
	"fmt"
	"io"
	"net/netip"
	"net/url"
	"sort"
	"strings"
	"text/tabwriter"
	"time"
	"unsafe"

	"github.com/RoaringBitmap/roaring"
	"github.com/anacrolix/chansync"
	"github.com/anacrolix/chansync/events"
	"github.com/anacrolix/dht/v2"
	. "github.com/anacrolix/generics"
	"github.com/anacrolix/log"
	"github.com/anacrolix/missinggo/perf"
	"github.com/anacrolix/missinggo/slices"
	"github.com/anacrolix/missinggo/v2"
	"github.com/anacrolix/missinggo/v2/bitmap"
	"github.com/anacrolix/missinggo/v2/pubsub"
	"github.com/anacrolix/multiless"
	"github.com/anacrolix/sync"
	request_strategy "github.com/anacrolix/torrent/request-strategy"
	"github.com/davecgh/go-spew/spew"
	"github.com/pion/datachannel"

	"github.com/anacrolix/torrent/bencode"
	"github.com/anacrolix/torrent/common"
	"github.com/anacrolix/torrent/metainfo"
	pp "github.com/anacrolix/torrent/peer_protocol"
	"github.com/anacrolix/torrent/segments"
	"github.com/anacrolix/torrent/storage"
	"github.com/anacrolix/torrent/tracker"
	"github.com/anacrolix/torrent/webseed"
	"github.com/anacrolix/torrent/webtorrent"
)

// Maintains state of torrent within a Client. Many methods should not be called before the info is
// available, see .Info and .GotInfo.
type Torrent struct {
	// Torrent-level aggregate statistics. First in struct to ensure 64-bit
	// alignment. See #262.
	stats  ConnStats
	cl     *Client
	logger log.Logger

	networkingEnabled      chansync.Flag
	dataDownloadDisallowed chansync.Flag
	dataUploadDisallowed   bool
	userOnWriteChunkErr    func(error)

	closed   chansync.SetOnce
	infoHash metainfo.Hash
	pieces   []Piece
	// Values are the piece indices that changed.
	pieceStateChanges pubsub.PubSub[PieceStateChange]
	// The size of chunks to request from peers over the wire. This is
	// normally 16KiB by convention these days.
	chunkSize pp.Integer
	chunkPool sync.Pool
	// Total length of the torrent in bytes. Stored because it's not O(1) to
	// get this from the info dict.
	length *int64

	// The storage to open when the info dict becomes available.
	storageOpener *storage.Client
	// Storage for torrent data.
	storage *storage.Torrent
	// Read-locked for using storage, and write-locked for Closing.
	storageLock sync.RWMutex

	// TODO: Only announce stuff is used?
	metainfo metainfo.MetaInfo

	// The info dict. nil if we don't have it (yet).
	info      *metainfo.Info
	fileIndex segments.Index
	files     *[]*File

	webSeeds map[string]*Peer
	// Active peer connections, running message stream loops. TODO: Make this
	// open (not-closed) connections only.
	conns               map[*PeerConn]struct{}
	maxEstablishedConns int
	// Set of addrs to which we're attempting to connect. Connections are
	// half-open until all handshakes are completed.
	halfOpen map[string]PeerInfo

	// Reserve of peers to connect to. A peer can be both here and in the
	// active connections if were told about the peer after connecting with
	// them. That encourages us to reconnect to peers that are well known in
	// the swarm.
	peers prioritizedPeers
	// Whether we want to know to know more peers.
	wantPeersEvent missinggo.Event
	// An announcer for each tracker URL.
	trackerAnnouncers map[string]torrentTrackerAnnouncer
	// How many times we've initiated a DHT announce. TODO: Move into stats.
	numDHTAnnounces int

	// Name used if the info name isn't available. Should be cleared when the
	// Info does become available.
	nameMu      sync.RWMutex
	displayName string

	// The bencoded bytes of the info dict. This is actively manipulated if
	// the info bytes aren't initially available, and we try to fetch them
	// from peers.
	metadataBytes []byte
	// Each element corresponds to the 16KiB metadata pieces. If true, we have
	// received that piece.
	metadataCompletedChunks []bool
	metadataChanged         sync.Cond

	// Closed when .Info is obtained.
	gotMetainfoC chan struct{}

	readers                map[*reader]struct{}
	_readerNowPieces       bitmap.Bitmap
	_readerReadaheadPieces bitmap.Bitmap

	// A cache of pieces we need to get. Calculated from various piece and
	// file priorities and completion states elsewhere.
	_pendingPieces roaring.Bitmap
	// A cache of completed piece indices.
	_completedPieces roaring.Bitmap
	// Pieces that need to be hashed.
	piecesQueuedForHash       bitmap.Bitmap
	activePieceHashes         int
	initialPieceCheckDisabled bool

	connsWithAllPieces map[*Peer]struct{}
	// Count of each request across active connections.
	pendingRequests map[RequestIndex]*Peer
	lastRequested   map[RequestIndex]time.Time
	// Chunks we've written to since the corresponding piece was last checked.
	dirtyChunks roaring.Bitmap

	pex pexState

	// Is On when all pieces are complete.
	Complete chansync.Flag

<<<<<<< HEAD
	// Torrent sources in use keyed by the source string.
	activeSources sync.Map
	sourcesLogger log.Logger
=======
	smartBanCache smartBanCache
>>>>>>> 32501740
}

func (t *Torrent) selectivePieceAvailabilityFromPeers(i pieceIndex) (count int) {
	// This could be done with roaring.BitSliceIndexing.
	t.iterPeers(func(peer *Peer) {
		if _, ok := t.connsWithAllPieces[peer]; ok {
			return
		}
		if peer.peerHasPiece(i) {
			count++
		}
	})
	return
}

func (t *Torrent) decPieceAvailability(i pieceIndex) {
	if !t.haveInfo() {
		return
	}
	p := t.piece(i)
	if p.relativeAvailability <= 0 {
		panic(p.relativeAvailability)
	}
	p.relativeAvailability--
	t.updatePieceRequestOrder(i)
}

func (t *Torrent) incPieceAvailability(i pieceIndex) {
	// If we don't the info, this should be reconciled when we do.
	if t.haveInfo() {
		p := t.piece(i)
		p.relativeAvailability++
		t.updatePieceRequestOrder(i)
	}
}

func (t *Torrent) readerNowPieces() bitmap.Bitmap {
	return t._readerNowPieces
}

func (t *Torrent) readerReadaheadPieces() bitmap.Bitmap {
	return t._readerReadaheadPieces
}

func (t *Torrent) ignorePieceForRequests(i pieceIndex) bool {
	return !t.wantPieceIndex(i)
}

// Returns a channel that is closed when the Torrent is closed.
func (t *Torrent) Closed() events.Done {
	return t.closed.Done()
}

// KnownSwarm returns the known subset of the peers in the Torrent's swarm, including active,
// pending, and half-open peers.
func (t *Torrent) KnownSwarm() (ks []PeerInfo) {
	// Add pending peers to the list
	t.peers.Each(func(peer PeerInfo) {
		ks = append(ks, peer)
	})

	// Add half-open peers to the list
	for _, peer := range t.halfOpen {
		ks = append(ks, peer)
	}

	// Add active peers to the list
	for conn := range t.conns {
		ks = append(ks, PeerInfo{
			Id:     conn.PeerID,
			Addr:   conn.RemoteAddr,
			Source: conn.Discovery,
			// > If the connection is encrypted, that's certainly enough to set SupportsEncryption.
			// > But if we're not connected to them with an encrypted connection, I couldn't say
			// > what's appropriate. We can carry forward the SupportsEncryption value as we
			// > received it from trackers/DHT/PEX, or just use the encryption state for the
			// > connection. It's probably easiest to do the latter for now.
			// https://github.com/anacrolix/torrent/pull/188
			SupportsEncryption: conn.headerEncrypted,
		})
	}

	return
}

func (t *Torrent) setChunkSize(size pp.Integer) {
	t.chunkSize = size
	t.chunkPool = sync.Pool{
		New: func() interface{} {
			b := make([]byte, size)
			return &b
		},
	}
}

func (t *Torrent) pieceComplete(piece pieceIndex) bool {
	return t._completedPieces.Contains(bitmap.BitIndex(piece))
}

func (t *Torrent) pieceCompleteUncached(piece pieceIndex) storage.Completion {
	if t.storage == nil {
		return storage.Completion{Complete: false, Ok: true}
	}
	return t.pieces[piece].Storage().Completion()
}

// There's a connection to that address already.
func (t *Torrent) addrActive(addr string) bool {
	if _, ok := t.halfOpen[addr]; ok {
		return true
	}
	for c := range t.conns {
		ra := c.RemoteAddr
		if ra.String() == addr {
			return true
		}
	}
	return false
}

func (t *Torrent) appendUnclosedConns(ret []*PeerConn) []*PeerConn {
	return t.appendConns(ret, func(conn *PeerConn) bool {
		return !conn.closed.IsSet()
	})
}

func (t *Torrent) appendConns(ret []*PeerConn, f func(*PeerConn) bool) []*PeerConn {
	for c := range t.conns {
		if f(c) {
			ret = append(ret, c)
		}
	}
	return ret
}

func (t *Torrent) addPeer(p PeerInfo) (added bool) {
	cl := t.cl
	torrent.Add(fmt.Sprintf("peers added by source %q", p.Source), 1)
	if t.closed.IsSet() {
		return false
	}
	if ipAddr, ok := tryIpPortFromNetAddr(p.Addr); ok {
		if cl.badPeerIPPort(ipAddr.IP, ipAddr.Port) {
			torrent.Add("peers not added because of bad addr", 1)
			// cl.logger.Printf("peers not added because of bad addr: %v", p)
			return false
		}
	}
	if replaced, ok := t.peers.AddReturningReplacedPeer(p); ok {
		torrent.Add("peers replaced", 1)
		if !replaced.equal(p) {
			t.logger.WithDefaultLevel(log.Debug).Printf("added %v replacing %v", p, replaced)
			added = true
		}
	} else {
		added = true
	}
	t.openNewConns()
	for t.peers.Len() > cl.config.TorrentPeersHighWater {
		_, ok := t.peers.DeleteMin()
		if ok {
			torrent.Add("excess reserve peers discarded", 1)
		}
	}
	return
}

func (t *Torrent) invalidateMetadata() {
	for i := 0; i < len(t.metadataCompletedChunks); i++ {
		t.metadataCompletedChunks[i] = false
	}
	t.nameMu.Lock()
	t.gotMetainfoC = make(chan struct{})
	t.info = nil
	t.nameMu.Unlock()
}

func (t *Torrent) saveMetadataPiece(index int, data []byte) {
	if t.haveInfo() {
		return
	}
	if index >= len(t.metadataCompletedChunks) {
		t.logger.Printf("%s: ignoring metadata piece %d", t, index)
		return
	}
	copy(t.metadataBytes[(1<<14)*index:], data)
	t.metadataCompletedChunks[index] = true
}

func (t *Torrent) metadataPieceCount() int {
	return (len(t.metadataBytes) + (1 << 14) - 1) / (1 << 14)
}

func (t *Torrent) haveMetadataPiece(piece int) bool {
	if t.haveInfo() {
		return (1<<14)*piece < len(t.metadataBytes)
	} else {
		return piece < len(t.metadataCompletedChunks) && t.metadataCompletedChunks[piece]
	}
}

func (t *Torrent) metadataSize() int {
	return len(t.metadataBytes)
}

func infoPieceHashes(info *metainfo.Info) (ret [][]byte) {
	for i := 0; i < len(info.Pieces); i += sha1.Size {
		ret = append(ret, info.Pieces[i:i+sha1.Size])
	}
	return
}

func (t *Torrent) makePieces() {
	hashes := infoPieceHashes(t.info)
	t.pieces = make([]Piece, len(hashes))
	for i, hash := range hashes {
		piece := &t.pieces[i]
		piece.t = t
		piece.index = pieceIndex(i)
		piece.noPendingWrites.L = &piece.pendingWritesMutex
		piece.hash = (*metainfo.Hash)(unsafe.Pointer(&hash[0]))
		files := *t.files
		beginFile := pieceFirstFileIndex(piece.torrentBeginOffset(), files)
		endFile := pieceEndFileIndex(piece.torrentEndOffset(), files)
		piece.files = files[beginFile:endFile]
		piece.undirtiedChunksIter = undirtiedChunksIter{
			TorrentDirtyChunks: &t.dirtyChunks,
			StartRequestIndex:  piece.requestIndexOffset(),
			EndRequestIndex:    piece.requestIndexOffset() + piece.numChunks(),
		}
	}
}

// Returns the index of the first file containing the piece. files must be
// ordered by offset.
func pieceFirstFileIndex(pieceOffset int64, files []*File) int {
	for i, f := range files {
		if f.offset+f.length > pieceOffset {
			return i
		}
	}
	return 0
}

// Returns the index after the last file containing the piece. files must be
// ordered by offset.
func pieceEndFileIndex(pieceEndOffset int64, files []*File) int {
	for i, f := range files {
		if f.offset+f.length >= pieceEndOffset {
			return i + 1
		}
	}
	return 0
}

func (t *Torrent) cacheLength() {
	var l int64
	for _, f := range t.info.UpvertedFiles() {
		l += f.Length
	}
	t.length = &l
}

// TODO: This shouldn't fail for storage reasons. Instead we should handle storage failure
// separately.
func (t *Torrent) setInfo(info *metainfo.Info) error {
	if err := validateInfo(info); err != nil {
		return fmt.Errorf("bad info: %s", err)
	}
	if t.storageOpener != nil {
		var err error
		t.storage, err = t.storageOpener.OpenTorrent(info, t.infoHash)
		if err != nil {
			return fmt.Errorf("error opening torrent storage: %s", err)
		}
	}
	t.nameMu.Lock()
	t.info = info
	t.nameMu.Unlock()
	t.updateComplete()
	t.fileIndex = segments.NewIndex(common.LengthIterFromUpvertedFiles(info.UpvertedFiles()))
	t.displayName = "" // Save a few bytes lol.
	t.initFiles()
	t.cacheLength()
	t.makePieces()
	return nil
}

func (t *Torrent) pieceRequestOrderKey(i int) request_strategy.PieceRequestOrderKey {
	return request_strategy.PieceRequestOrderKey{
		InfoHash: t.infoHash,
		Index:    i,
	}
}

// This seems to be all the follow-up tasks after info is set, that can't fail.
func (t *Torrent) onSetInfo() {
	t.initPieceRequestOrder()
	for i := range t.pieces {
		p := &t.pieces[i]
		// Need to add relativeAvailability before updating piece completion, as that may result in conns
		// being dropped.
		if p.relativeAvailability != 0 {
			panic(p.relativeAvailability)
		}
		p.relativeAvailability = t.selectivePieceAvailabilityFromPeers(i)
		t.addRequestOrderPiece(i)
		t.updatePieceCompletion(pieceIndex(i))
		if !t.initialPieceCheckDisabled && !p.storageCompletionOk {
			// t.logger.Printf("piece %s completion unknown, queueing check", p)
			t.queuePieceCheck(pieceIndex(i))
		}
	}
	t.cl.event.Broadcast()
	close(t.gotMetainfoC)
	t.updateWantPeersEvent()
	t.pendingRequests = make(map[RequestIndex]*Peer)
	t.lastRequested = make(map[RequestIndex]time.Time)
	t.tryCreateMorePieceHashers()
	t.iterPeers(func(p *Peer) {
		p.onGotInfo(t.info)
		p.updateRequests("onSetInfo")
	})
}

// Called when metadata for a torrent becomes available.
func (t *Torrent) setInfoBytesLocked(b []byte) error {
	if metainfo.HashBytes(b) != t.infoHash {
		return errors.New("info bytes have wrong hash")
	}
	var info metainfo.Info
	if err := bencode.Unmarshal(b, &info); err != nil {
		return fmt.Errorf("error unmarshalling info bytes: %s", err)
	}
	t.metadataBytes = b
	t.metadataCompletedChunks = nil
	if t.info != nil {
		return nil
	}
	if err := t.setInfo(&info); err != nil {
		return err
	}
	t.onSetInfo()
	return nil
}

func (t *Torrent) haveAllMetadataPieces() bool {
	if t.haveInfo() {
		return true
	}
	if t.metadataCompletedChunks == nil {
		return false
	}
	for _, have := range t.metadataCompletedChunks {
		if !have {
			return false
		}
	}
	return true
}

// TODO: Propagate errors to disconnect peer.
func (t *Torrent) setMetadataSize(size int) (err error) {
	if t.haveInfo() {
		// We already know the correct metadata size.
		return
	}
	if uint32(size) > maxMetadataSize {
		return errors.New("bad size")
	}
	if len(t.metadataBytes) == size {
		return
	}
	t.metadataBytes = make([]byte, size)
	t.metadataCompletedChunks = make([]bool, (size+(1<<14)-1)/(1<<14))
	t.metadataChanged.Broadcast()
	for c := range t.conns {
		c.requestPendingMetadata()
	}
	return
}

// The current working name for the torrent. Either the name in the info dict,
// or a display name given such as by the dn value in a magnet link, or "".
func (t *Torrent) name() string {
	t.nameMu.RLock()
	defer t.nameMu.RUnlock()
	if t.haveInfo() {
		return t.info.Name
	}
	if t.displayName != "" {
		return t.displayName
	}
	return "infohash:" + t.infoHash.HexString()
}

func (t *Torrent) pieceState(index pieceIndex) (ret PieceState) {
	p := &t.pieces[index]
	ret.Priority = t.piecePriority(index)
	ret.Completion = p.completion()
	ret.QueuedForHash = p.queuedForHash()
	ret.Hashing = p.hashing
	ret.Checking = ret.QueuedForHash || ret.Hashing
	ret.Marking = p.marking
	if !ret.Complete && t.piecePartiallyDownloaded(index) {
		ret.Partial = true
	}
	return
}

func (t *Torrent) metadataPieceSize(piece int) int {
	return metadataPieceSize(len(t.metadataBytes), piece)
}

func (t *Torrent) newMetadataExtensionMessage(c *PeerConn, msgType pp.ExtendedMetadataRequestMsgType, piece int, data []byte) pp.Message {
	return pp.Message{
		Type:       pp.Extended,
		ExtendedID: c.PeerExtensionIDs[pp.ExtensionNameMetadata],
		ExtendedPayload: append(bencode.MustMarshal(pp.ExtendedMetadataRequestMsg{
			Piece:     piece,
			TotalSize: len(t.metadataBytes),
			Type:      msgType,
		}), data...),
	}
}

type pieceAvailabilityRun struct {
	Count        pieceIndex
	Availability int
}

func (me pieceAvailabilityRun) String() string {
	return fmt.Sprintf("%v(%v)", me.Count, me.Availability)
}

func (t *Torrent) pieceAvailabilityRuns() (ret []pieceAvailabilityRun) {
	rle := missinggo.NewRunLengthEncoder(func(el interface{}, count uint64) {
		ret = append(ret, pieceAvailabilityRun{Availability: el.(int), Count: int(count)})
	})
	for i := range t.pieces {
		rle.Append(t.pieces[i].availability(), 1)
	}
	rle.Flush()
	return
}

func (t *Torrent) pieceAvailabilityFrequencies() (freqs []int) {
	freqs = make([]int, t.numActivePeers()+1)
	for i := range t.pieces {
		freqs[t.piece(i).availability()]++
	}
	return
}

func (t *Torrent) pieceStateRuns() (ret PieceStateRuns) {
	rle := missinggo.NewRunLengthEncoder(func(el interface{}, count uint64) {
		ret = append(ret, PieceStateRun{
			PieceState: el.(PieceState),
			Length:     int(count),
		})
	})
	for index := range t.pieces {
		rle.Append(t.pieceState(pieceIndex(index)), 1)
	}
	rle.Flush()
	return
}

// Produces a small string representing a PieceStateRun.
func (psr PieceStateRun) String() (ret string) {
	ret = fmt.Sprintf("%d", psr.Length)
	ret += func() string {
		switch psr.Priority {
		case PiecePriorityNext:
			return "N"
		case PiecePriorityNormal:
			return "."
		case PiecePriorityReadahead:
			return "R"
		case PiecePriorityNow:
			return "!"
		case PiecePriorityHigh:
			return "H"
		default:
			return ""
		}
	}()
	if psr.Hashing {
		ret += "H"
	}
	if psr.QueuedForHash {
		ret += "Q"
	}
	if psr.Marking {
		ret += "M"
	}
	if psr.Partial {
		ret += "P"
	}
	if psr.Complete {
		ret += "C"
	}
	if !psr.Ok {
		ret += "?"
	}
	return
}

func (t *Torrent) writeStatus(w io.Writer) {
	fmt.Fprintf(w, "Infohash: %s\n", t.infoHash.HexString())
	fmt.Fprintf(w, "Metadata length: %d\n", t.metadataSize())
	if !t.haveInfo() {
		fmt.Fprintf(w, "Metadata have: ")
		for _, h := range t.metadataCompletedChunks {
			fmt.Fprintf(w, "%c", func() rune {
				if h {
					return 'H'
				} else {
					return '.'
				}
			}())
		}
		fmt.Fprintln(w)
	}
	fmt.Fprintf(w, "Piece length: %s\n",
		func() string {
			if t.haveInfo() {
				return fmt.Sprintf("%v (%v chunks)",
					t.usualPieceSize(),
					float64(t.usualPieceSize())/float64(t.chunkSize))
			} else {
				return "no info"
			}
		}(),
	)
	if t.info != nil {
		fmt.Fprintf(w, "Num Pieces: %d (%d completed)\n", t.numPieces(), t.numPiecesCompleted())
		fmt.Fprintf(w, "Piece States: %s\n", t.pieceStateRuns())
		// Generates a huge, unhelpful listing when piece availability is very scattered. Prefer
		// availability frequencies instead.
		if false {
			fmt.Fprintf(w, "Piece availability: %v\n", strings.Join(func() (ret []string) {
				for _, run := range t.pieceAvailabilityRuns() {
					ret = append(ret, run.String())
				}
				return
			}(), " "))
		}
		fmt.Fprintf(w, "Piece availability frequency: %v\n", strings.Join(
			func() (ret []string) {
				for avail, freq := range t.pieceAvailabilityFrequencies() {
					if freq == 0 {
						continue
					}
					ret = append(ret, fmt.Sprintf("%v: %v", avail, freq))
				}
				return
			}(),
			", "))
	}
	fmt.Fprintf(w, "Reader Pieces:")
	t.forReaderOffsetPieces(func(begin, end pieceIndex) (again bool) {
		fmt.Fprintf(w, " %d:%d", begin, end)
		return true
	})
	fmt.Fprintln(w)

	fmt.Fprintf(w, "Enabled trackers:\n")
	func() {
		tw := tabwriter.NewWriter(w, 0, 0, 2, ' ', 0)
		fmt.Fprintf(tw, "    URL\tExtra\n")
		for _, ta := range slices.Sort(slices.FromMapElems(t.trackerAnnouncers), func(l, r torrentTrackerAnnouncer) bool {
			lu := l.URL()
			ru := r.URL()
			var luns, runs url.URL = *lu, *ru
			luns.Scheme = ""
			runs.Scheme = ""
			var ml missinggo.MultiLess
			ml.StrictNext(luns.String() == runs.String(), luns.String() < runs.String())
			ml.StrictNext(lu.String() == ru.String(), lu.String() < ru.String())
			return ml.Less()
		}).([]torrentTrackerAnnouncer) {
			fmt.Fprintf(tw, "    %q\t%v\n", ta.URL(), ta.statusLine())
		}
		tw.Flush()
	}()

	fmt.Fprintf(w, "DHT Announces: %d\n", t.numDHTAnnounces)

	spew.NewDefaultConfig()
	spew.Fdump(w, t.statsLocked())

	peers := t.peersAsSlice()
	sort.Slice(peers, func(_i, _j int) bool {
		i := peers[_i]
		j := peers[_j]
		if less, ok := multiless.New().EagerSameLess(
			i.downloadRate() == j.downloadRate(), i.downloadRate() < j.downloadRate(),
		).LessOk(); ok {
			return less
		}
		return worseConn(i, j)
	})
	for i, c := range peers {
		fmt.Fprintf(w, "%2d. ", i+1)
		c.writeStatus(w, t)
	}
}

func (t *Torrent) haveInfo() bool {
	return t.info != nil
}

// Returns a run-time generated MetaInfo that includes the info bytes and
// announce-list as currently known to the client.
func (t *Torrent) newMetaInfo() metainfo.MetaInfo {
	return metainfo.MetaInfo{
		CreationDate: time.Now().Unix(),
		Comment:      "dynamic metainfo from client",
		CreatedBy:    "go.torrent",
		AnnounceList: t.metainfo.UpvertedAnnounceList().Clone(),
		InfoBytes: func() []byte {
			if t.haveInfo() {
				return t.metadataBytes
			} else {
				return nil
			}
		}(),
		UrlList: func() []string {
			ret := make([]string, 0, len(t.webSeeds))
			for url := range t.webSeeds {
				ret = append(ret, url)
			}
			return ret
		}(),
	}
}

// Get bytes left
func (t *Torrent) BytesMissing() (n int64) {
	t.cl.rLock()
	n = t.bytesMissingLocked()
	t.cl.rUnlock()
	return
}

func (t *Torrent) bytesMissingLocked() int64 {
	return t.bytesLeft()
}

func iterFlipped(b *roaring.Bitmap, end uint64, cb func(uint32) bool) {
	roaring.Flip(b, 0, end).Iterate(cb)
}

func (t *Torrent) bytesLeft() (left int64) {
	iterFlipped(&t._completedPieces, uint64(t.numPieces()), func(x uint32) bool {
		p := t.piece(pieceIndex(x))
		left += int64(p.length() - p.numDirtyBytes())
		return true
	})
	return
}

// Bytes left to give in tracker announces.
func (t *Torrent) bytesLeftAnnounce() int64 {
	if t.haveInfo() {
		return t.bytesLeft()
	} else {
		return -1
	}
}

func (t *Torrent) piecePartiallyDownloaded(piece pieceIndex) bool {
	if t.pieceComplete(piece) {
		return false
	}
	if t.pieceAllDirty(piece) {
		return false
	}
	return t.pieces[piece].hasDirtyChunks()
}

func (t *Torrent) usualPieceSize() int {
	return int(t.info.PieceLength)
}

func (t *Torrent) numPieces() pieceIndex {
	return pieceIndex(t.info.NumPieces())
}

func (t *Torrent) numPiecesCompleted() (num pieceIndex) {
	return pieceIndex(t._completedPieces.GetCardinality())
}

func (t *Torrent) close(wg *sync.WaitGroup) (err error) {
	t.closed.Set()
	if t.storage != nil {
		wg.Add(1)
		go func() {
			defer wg.Done()
			t.storageLock.Lock()
			defer t.storageLock.Unlock()
			if f := t.storage.Close; f != nil {
				err1 := f()
				if err1 != nil {
					t.logger.WithDefaultLevel(log.Warning).Printf("error closing storage: %v", err1)
				}
			}
		}()
	}
	t.iterPeers(func(p *Peer) {
		p.close()
	})
	if t.storage != nil {
		t.deletePieceRequestOrder()
	}
	for i := range t.pieces {
		p := t.piece(i)
		if p.relativeAvailability != 0 {
			panic(fmt.Sprintf("piece %v has relative availability %v", i, p.relativeAvailability))
		}
	}
	t.pex.Reset()
	t.cl.event.Broadcast()
	t.pieceStateChanges.Close()
	t.updateWantPeersEvent()
	return
}

func (t *Torrent) requestOffset(r Request) int64 {
	return torrentRequestOffset(*t.length, int64(t.usualPieceSize()), r)
}

// Return the request that would include the given offset into the torrent data. Returns !ok if
// there is no such request.
func (t *Torrent) offsetRequest(off int64) (req Request, ok bool) {
	return torrentOffsetRequest(*t.length, t.info.PieceLength, int64(t.chunkSize), off)
}

func (t *Torrent) writeChunk(piece int, begin int64, data []byte) (err error) {
	defer perf.ScopeTimerErr(&err)()
	n, err := t.pieces[piece].Storage().WriteAt(data, begin)
	if err == nil && n != len(data) {
		err = io.ErrShortWrite
	}
	return err
}

func (t *Torrent) bitfield() (bf []bool) {
	bf = make([]bool, t.numPieces())
	t._completedPieces.Iterate(func(piece uint32) (again bool) {
		bf[piece] = true
		return true
	})
	return
}

func (t *Torrent) pieceNumChunks(piece pieceIndex) chunkIndexType {
	return chunkIndexType((t.pieceLength(piece) + t.chunkSize - 1) / t.chunkSize)
}

func (t *Torrent) chunksPerRegularPiece() uint32 {
	return uint32((pp.Integer(t.usualPieceSize()) + t.chunkSize - 1) / t.chunkSize)
}

func (t *Torrent) numRequests() RequestIndex {
	if t.numPieces() == 0 {
		return 0
	}
	return uint32(t.numPieces()-1)*t.chunksPerRegularPiece() + t.pieceNumChunks(t.numPieces()-1)
}

func (t *Torrent) pendAllChunkSpecs(pieceIndex pieceIndex) {
	t.dirtyChunks.RemoveRange(
		uint64(t.pieceRequestIndexOffset(pieceIndex)),
		uint64(t.pieceRequestIndexOffset(pieceIndex+1)))
}

func (t *Torrent) pieceLength(piece pieceIndex) pp.Integer {
	if t.info.PieceLength == 0 {
		// There will be no variance amongst pieces. Only pain.
		return 0
	}
	if piece == t.numPieces()-1 {
		ret := pp.Integer(*t.length % t.info.PieceLength)
		if ret != 0 {
			return ret
		}
	}
	return pp.Integer(t.info.PieceLength)
}

func (t *Torrent) smartBanBlockCheckingWriter(piece pieceIndex) *blockCheckingWriter {
	return &blockCheckingWriter{
		cache:        &t.smartBanCache,
		requestIndex: t.pieceRequestIndexOffset(piece),
		chunkSize:    t.chunkSize.Int(),
	}
}

func (t *Torrent) hashPiece(piece pieceIndex) (
	ret metainfo.Hash,
	// These are peers that sent us blocks that differ from what we hash here.
	differingPeers map[bannableAddr]struct{},
	err error,
) {
	p := t.piece(piece)
	p.waitNoPendingWrites()
	storagePiece := t.pieces[piece].Storage()

	// Does the backend want to do its own hashing?
	if i, ok := storagePiece.PieceImpl.(storage.SelfHashing); ok {
		var sum metainfo.Hash
		// log.Printf("A piece decided to self-hash: %d", piece)
		sum, err = i.SelfHash()
		missinggo.CopyExact(&ret, sum)
		return
	}

	hash := pieceHash.New()
	const logPieceContents = false
	smartBanWriter := t.smartBanBlockCheckingWriter(piece)
	writers := []io.Writer{hash, smartBanWriter}
	var examineBuf bytes.Buffer
	if logPieceContents {
		writers = append(writers, &examineBuf)
	}
	_, err = storagePiece.WriteTo(io.MultiWriter(writers...))
	if logPieceContents {
		log.Printf("hashed %q with copy err %v", examineBuf.Bytes(), err)
	}
	smartBanWriter.Flush()
	differingPeers = smartBanWriter.badPeers
	missinggo.CopyExact(&ret, hash.Sum(nil))
	return
}

func (t *Torrent) haveAnyPieces() bool {
	return !t._completedPieces.IsEmpty()
}

func (t *Torrent) haveAllPieces() bool {
	if !t.haveInfo() {
		return false
	}
	return t._completedPieces.GetCardinality() == bitmap.BitRange(t.numPieces())
}

func (t *Torrent) havePiece(index pieceIndex) bool {
	return t.haveInfo() && t.pieceComplete(index)
}

func (t *Torrent) maybeDropMutuallyCompletePeer(
	// I'm not sure about taking peer here, not all peer implementations actually drop. Maybe that's
	// okay?
	p *Peer,
) {
	if !t.cl.config.DropMutuallyCompletePeers {
		return
	}
	if !t.haveAllPieces() {
		return
	}
	if all, known := p.peerHasAllPieces(); !(known && all) {
		return
	}
	if p.useful() {
		return
	}
	t.logger.WithDefaultLevel(log.Debug).Printf("dropping %v, which is mutually complete", p)
	p.drop()
}

func (t *Torrent) haveChunk(r Request) (ret bool) {
	// defer func() {
	// 	log.Println("have chunk", r, ret)
	// }()
	if !t.haveInfo() {
		return false
	}
	if t.pieceComplete(pieceIndex(r.Index)) {
		return true
	}
	p := &t.pieces[r.Index]
	return !p.pendingChunk(r.ChunkSpec, t.chunkSize)
}

func chunkIndexFromChunkSpec(cs ChunkSpec, chunkSize pp.Integer) chunkIndexType {
	return chunkIndexType(cs.Begin / chunkSize)
}

func (t *Torrent) wantPieceIndex(index pieceIndex) bool {
	return t._pendingPieces.Contains(uint32(index))
}

// A pool of []*PeerConn, to reduce allocations in functions that need to index or sort Torrent
// conns (which is a map).
var peerConnSlices sync.Pool

func getPeerConnSlice(cap int) []*PeerConn {
	getInterface := peerConnSlices.Get()
	if getInterface == nil {
		return make([]*PeerConn, 0, cap)
	} else {
		return getInterface.([]*PeerConn)[:0]
	}
}

// The worst connection is one that hasn't been sent, or sent anything useful for the longest. A bad
// connection is one that usually sends us unwanted pieces, or has been in the worse half of the
// established connections for more than a minute. This is O(n log n). If there was a way to not
// consider the position of a conn relative to the total number, it could be reduced to O(n).
func (t *Torrent) worstBadConn() (ret *PeerConn) {
	wcs := worseConnSlice{conns: t.appendUnclosedConns(getPeerConnSlice(len(t.conns)))}
	defer peerConnSlices.Put(wcs.conns)
	wcs.initKeys()
	heap.Init(&wcs)
	for wcs.Len() != 0 {
		c := heap.Pop(&wcs).(*PeerConn)
		if c._stats.ChunksReadWasted.Int64() >= 6 && c._stats.ChunksReadWasted.Int64() > c._stats.ChunksReadUseful.Int64() {
			return c
		}
		// If the connection is in the worst half of the established
		// connection quota and is older than a minute.
		if wcs.Len() >= (t.maxEstablishedConns+1)/2 {
			// Give connections 1 minute to prove themselves.
			if time.Since(c.completedHandshake) > time.Minute {
				return c
			}
		}
	}
	return nil
}

type PieceStateChange struct {
	Index int
	PieceState
}

func (t *Torrent) publishPieceChange(piece pieceIndex) {
	t.cl._mu.Defer(func() {
		cur := t.pieceState(piece)
		p := &t.pieces[piece]
		if cur != p.publicPieceState {
			p.publicPieceState = cur
			t.pieceStateChanges.Publish(PieceStateChange{
				int(piece),
				cur,
			})
		}
	})
}

func (t *Torrent) pieceNumPendingChunks(piece pieceIndex) pp.Integer {
	if t.pieceComplete(piece) {
		return 0
	}
	return pp.Integer(t.pieceNumChunks(piece) - t.pieces[piece].numDirtyChunks())
}

func (t *Torrent) pieceAllDirty(piece pieceIndex) bool {
	return t.pieces[piece].allChunksDirty()
}

func (t *Torrent) readersChanged() {
	t.updateReaderPieces()
	t.updateAllPiecePriorities("Torrent.readersChanged")
}

func (t *Torrent) updateReaderPieces() {
	t._readerNowPieces, t._readerReadaheadPieces = t.readerPiecePriorities()
}

func (t *Torrent) readerPosChanged(from, to pieceRange) {
	if from == to {
		return
	}
	t.updateReaderPieces()
	// Order the ranges, high and low.
	l, h := from, to
	if l.begin > h.begin {
		l, h = h, l
	}
	if l.end < h.begin {
		// Two distinct ranges.
		t.updatePiecePriorities(l.begin, l.end, "Torrent.readerPosChanged")
		t.updatePiecePriorities(h.begin, h.end, "Torrent.readerPosChanged")
	} else {
		// Ranges overlap.
		end := l.end
		if h.end > end {
			end = h.end
		}
		t.updatePiecePriorities(l.begin, end, "Torrent.readerPosChanged")
	}
}

func (t *Torrent) maybeNewConns() {
	// Tickle the accept routine.
	t.cl.event.Broadcast()
	t.openNewConns()
}

func (t *Torrent) piecePriorityChanged(piece pieceIndex, reason string) {
	if t._pendingPieces.Contains(uint32(piece)) {
		t.iterPeers(func(c *Peer) {
			// if c.requestState.Interested {
			// 	return
			// }
			if !c.isLowOnRequests() {
				return
			}
			if !c.peerHasPiece(piece) {
				return
			}
			if c.requestState.Interested && c.peerChoking && !c.peerAllowedFast.Contains(uint32(piece)) {
				return
			}
			c.updateRequests(reason)
		})
	}
	t.maybeNewConns()
	t.publishPieceChange(piece)
}

func (t *Torrent) updatePiecePriority(piece pieceIndex, reason string) {
	if !t.closed.IsSet() {
		// It would be possible to filter on pure-priority changes here to avoid churning the piece
		// request order.
		t.updatePieceRequestOrder(piece)
	}
	p := &t.pieces[piece]
	newPrio := p.uncachedPriority()
	// t.logger.Printf("torrent %p: piece %d: uncached priority: %v", t, piece, newPrio)
	if newPrio == PiecePriorityNone {
		if !t._pendingPieces.CheckedRemove(uint32(piece)) {
			return
		}
	} else {
		if !t._pendingPieces.CheckedAdd(uint32(piece)) {
			return
		}
	}
	t.piecePriorityChanged(piece, reason)
}

func (t *Torrent) updateAllPiecePriorities(reason string) {
	t.updatePiecePriorities(0, t.numPieces(), reason)
}

// Update all piece priorities in one hit. This function should have the same
// output as updatePiecePriority, but across all pieces.
func (t *Torrent) updatePiecePriorities(begin, end pieceIndex, reason string) {
	for i := begin; i < end; i++ {
		t.updatePiecePriority(i, reason)
	}
}

// Returns the range of pieces [begin, end) that contains the extent of bytes.
func (t *Torrent) byteRegionPieces(off, size int64) (begin, end pieceIndex) {
	if off >= *t.length {
		return
	}
	if off < 0 {
		size += off
		off = 0
	}
	if size <= 0 {
		return
	}
	begin = pieceIndex(off / t.info.PieceLength)
	end = pieceIndex((off + size + t.info.PieceLength - 1) / t.info.PieceLength)
	if end > pieceIndex(t.info.NumPieces()) {
		end = pieceIndex(t.info.NumPieces())
	}
	return
}

// Returns true if all iterations complete without breaking. Returns the read regions for all
// readers. The reader regions should not be merged as some callers depend on this method to
// enumerate readers.
func (t *Torrent) forReaderOffsetPieces(f func(begin, end pieceIndex) (more bool)) (all bool) {
	for r := range t.readers {
		p := r.pieces
		if p.begin >= p.end {
			continue
		}
		if !f(p.begin, p.end) {
			return false
		}
	}
	return true
}

func (t *Torrent) piecePriority(piece pieceIndex) piecePriority {
	return t.piece(piece).uncachedPriority()
}

func (t *Torrent) pendRequest(req RequestIndex) {
	t.piece(int(req / t.chunksPerRegularPiece())).pendChunkIndex(req % t.chunksPerRegularPiece())
}

func (t *Torrent) pieceCompletionChanged(piece pieceIndex, reason string) {
	t.cl.event.Broadcast()
	if t.pieceComplete(piece) {
		t.onPieceCompleted(piece)
	} else {
		t.onIncompletePiece(piece)
	}
	t.updatePiecePriority(piece, reason)
}

func (t *Torrent) numReceivedConns() (ret int) {
	for c := range t.conns {
		if c.Discovery == PeerSourceIncoming {
			ret++
		}
	}
	return
}

func (t *Torrent) maxHalfOpen() int {
	// Note that if we somehow exceed the maximum established conns, we want
	// the negative value to have an effect.
	establishedHeadroom := int64(t.maxEstablishedConns - len(t.conns))
	extraIncoming := int64(t.numReceivedConns() - t.maxEstablishedConns/2)
	// We want to allow some experimentation with new peers, and to try to
	// upset an oversupply of received connections.
	return int(min(max(5, extraIncoming)+establishedHeadroom, int64(t.cl.config.HalfOpenConnsPerTorrent)))
}

func (t *Torrent) openNewConns() (initiated int) {
	defer t.updateWantPeersEvent()
	for t.peers.Len() != 0 {
		if !t.wantConns() {
			return
		}
		if len(t.halfOpen) >= t.maxHalfOpen() {
			return
		}
		if len(t.cl.dialers) == 0 {
			return
		}
		if t.cl.numHalfOpen >= t.cl.config.TotalHalfOpenConns {
			return
		}
		p := t.peers.PopMax()
		t.initiateConn(p)
		initiated++
	}
	return
}

func (t *Torrent) updatePieceCompletion(piece pieceIndex) bool {
	p := t.piece(piece)
	uncached := t.pieceCompleteUncached(piece)
	cached := p.completion()
	changed := cached != uncached
	complete := uncached.Complete
	p.storageCompletionOk = uncached.Ok
	x := uint32(piece)
	if complete {
		t._completedPieces.Add(x)
		t.openNewConns()
	} else {
		t._completedPieces.Remove(x)
	}
	p.t.updatePieceRequestOrder(piece)
	t.updateComplete()
	if complete && len(p.dirtiers) != 0 {
		t.logger.Printf("marked piece %v complete but still has dirtiers", piece)
	}
	if changed {
		log.Fstr("piece %d completion changed: %+v -> %+v", piece, cached, uncached).LogLevel(log.Debug, t.logger)
		t.pieceCompletionChanged(piece, "Torrent.updatePieceCompletion")
	}
	return changed
}

// Non-blocking read. Client lock is not required.
func (t *Torrent) readAt(b []byte, off int64) (n int, err error) {
	for len(b) != 0 {
		p := &t.pieces[off/t.info.PieceLength]
		p.waitNoPendingWrites()
		var n1 int
		n1, err = p.Storage().ReadAt(b, off-p.Info().Offset())
		if n1 == 0 {
			break
		}
		off += int64(n1)
		n += n1
		b = b[n1:]
	}
	return
}

// Returns an error if the metadata was completed, but couldn't be set for some reason. Blame it on
// the last peer to contribute. TODO: Actually we shouldn't blame peers for failure to open storage
// etc. Also we should probably cached metadata pieces per-Peer, to isolate failure appropriately.
func (t *Torrent) maybeCompleteMetadata() error {
	if t.haveInfo() {
		// Nothing to do.
		return nil
	}
	if !t.haveAllMetadataPieces() {
		// Don't have enough metadata pieces.
		return nil
	}
	err := t.setInfoBytesLocked(t.metadataBytes)
	if err != nil {
		t.invalidateMetadata()
		return fmt.Errorf("error setting info bytes: %s", err)
	}
	if t.cl.config.Debug {
		t.logger.Printf("%s: got metadata from peers", t)
	}
	return nil
}

func (t *Torrent) readerPiecePriorities() (now, readahead bitmap.Bitmap) {
	t.forReaderOffsetPieces(func(begin, end pieceIndex) bool {
		if end > begin {
			now.Add(bitmap.BitIndex(begin))
			readahead.AddRange(bitmap.BitRange(begin)+1, bitmap.BitRange(end))
		}
		return true
	})
	return
}

func (t *Torrent) needData() bool {
	if t.closed.IsSet() {
		return false
	}
	if !t.haveInfo() {
		return true
	}
	return !t._pendingPieces.IsEmpty()
}

func appendMissingStrings(old, new []string) (ret []string) {
	ret = old
new:
	for _, n := range new {
		for _, o := range old {
			if o == n {
				continue new
			}
		}
		ret = append(ret, n)
	}
	return
}

func appendMissingTrackerTiers(existing [][]string, minNumTiers int) (ret [][]string) {
	ret = existing
	for minNumTiers > len(ret) {
		ret = append(ret, nil)
	}
	return
}

func (t *Torrent) addTrackers(announceList [][]string) {
	fullAnnounceList := &t.metainfo.AnnounceList
	t.metainfo.AnnounceList = appendMissingTrackerTiers(*fullAnnounceList, len(announceList))
	for tierIndex, trackerURLs := range announceList {
		(*fullAnnounceList)[tierIndex] = appendMissingStrings((*fullAnnounceList)[tierIndex], trackerURLs)
	}
	t.startMissingTrackerScrapers()
	t.updateWantPeersEvent()
}

// Don't call this before the info is available.
func (t *Torrent) bytesCompleted() int64 {
	if !t.haveInfo() {
		return 0
	}
	return *t.length - t.bytesLeft()
}

func (t *Torrent) SetInfoBytes(b []byte) (err error) {
	t.cl.lock()
	defer t.cl.unlock()
	return t.setInfoBytesLocked(b)
}

// Returns true if connection is removed from torrent.Conns.
func (t *Torrent) deletePeerConn(c *PeerConn) (ret bool) {
	if !c.closed.IsSet() {
		panic("connection is not closed")
		// There are behaviours prevented by the closed state that will fail
		// if the connection has been deleted.
	}
	_, ret = t.conns[c]
	delete(t.conns, c)
	// Avoid adding a drop event more than once. Probably we should track whether we've generated
	// the drop event against the PexConnState instead.
	if ret {
		if !t.cl.config.DisablePEX {
			t.pex.Drop(c)
		}
	}
	torrent.Add("deleted connections", 1)
	if !c.deleteAllRequests().IsEmpty() {
		t.iterPeers(func(p *Peer) {
			if p.isLowOnRequests() {
				p.updateRequests("Torrent.deletePeerConn")
			}
		})
	}
	t.assertPendingRequests()
	if t.numActivePeers() == 0 && len(t.connsWithAllPieces) != 0 {
		panic(t.connsWithAllPieces)
	}
	return
}

func (t *Torrent) decPeerPieceAvailability(p *Peer) {
	if t.deleteConnWithAllPieces(p) {
		return
	}
	if !t.haveInfo() {
		return
	}
	p.peerPieces().Iterate(func(i uint32) bool {
		p.t.decPieceAvailability(pieceIndex(i))
		return true
	})
}

func (t *Torrent) assertPendingRequests() {
	if !check {
		return
	}
	// var actual pendingRequests
	// if t.haveInfo() {
	// 	actual.m = make([]int, t.numRequests())
	// }
	// t.iterPeers(func(p *Peer) {
	// 	p.requestState.Requests.Iterate(func(x uint32) bool {
	// 		actual.Inc(x)
	// 		return true
	// 	})
	// })
	// diff := cmp.Diff(actual.m, t.pendingRequests.m)
	// if diff != "" {
	// 	panic(diff)
	// }
}

func (t *Torrent) dropConnection(c *PeerConn) {
	t.cl.event.Broadcast()
	c.close()
	if t.deletePeerConn(c) {
		t.openNewConns()
	}
}

// Peers as in contact information for dialing out.
func (t *Torrent) wantPeers() bool {
	if t.closed.IsSet() {
		return false
	}
	if t.peers.Len() > t.cl.config.TorrentPeersLowWater {
		return false
	}
	return t.wantConns()
}

func (t *Torrent) updateWantPeersEvent() {
	if t.wantPeers() {
		t.wantPeersEvent.Set()
	} else {
		t.wantPeersEvent.Clear()
	}
}

// Returns whether the client should make effort to seed the torrent.
func (t *Torrent) seeding() bool {
	cl := t.cl
	if t.closed.IsSet() {
		return false
	}
	if t.dataUploadDisallowed {
		return false
	}
	if cl.config.NoUpload {
		return false
	}
	if !cl.config.Seed {
		return false
	}
	if cl.config.DisableAggressiveUpload && t.needData() {
		return false
	}
	return true
}

func (t *Torrent) onWebRtcConn(
	c datachannel.ReadWriteCloser,
	dcc webtorrent.DataChannelContext,
) {
	defer c.Close()
	netConn := webrtcNetConn{
		ReadWriteCloser:    c,
		DataChannelContext: dcc,
	}
	peerRemoteAddr := netConn.RemoteAddr()
	if t.cl.badPeerAddr(peerRemoteAddr) {
		return
	}
	pc, err := t.cl.initiateProtocolHandshakes(
		context.Background(),
		netConn,
		t,
		dcc.LocalOffered,
		false,
		netConn.RemoteAddr(),
		webrtcNetwork,
		fmt.Sprintf("webrtc offer_id %x: %v", dcc.OfferId, regularNetConnPeerConnConnString(netConn)),
	)
	if err != nil {
		t.logger.WithDefaultLevel(log.Error).Printf("error in handshaking webrtc connection: %v", err)
		return
	}
	if dcc.LocalOffered {
		pc.Discovery = PeerSourceTracker
	} else {
		pc.Discovery = PeerSourceIncoming
	}
	pc.conn.SetWriteDeadline(time.Time{})
	t.cl.lock()
	defer t.cl.unlock()
	err = t.cl.runHandshookConn(pc, t)
	if err != nil {
		t.logger.WithDefaultLevel(log.Critical).Printf("error running handshook webrtc conn: %v", err)
	}
}

func (t *Torrent) logRunHandshookConn(pc *PeerConn, logAll bool, level log.Level) {
	err := t.cl.runHandshookConn(pc, t)
	if err != nil || logAll {
		t.logger.WithDefaultLevel(level).Printf("error running handshook conn: %v", err)
	}
}

func (t *Torrent) runHandshookConnLoggingErr(pc *PeerConn) {
	t.logRunHandshookConn(pc, false, log.Debug)
}

func (t *Torrent) startWebsocketAnnouncer(u url.URL) torrentTrackerAnnouncer {
	wtc, release := t.cl.websocketTrackers.Get(u.String())
	go func() {
		<-t.closed.Done()
		release()
	}()
	wst := websocketTrackerStatus{u, wtc}
	go func() {
		err := wtc.Announce(tracker.Started, t.infoHash)
		if err != nil {
			t.logger.WithDefaultLevel(log.Warning).Printf(
				"error in initial announce to %q: %v",
				u.String(), err,
			)
		}
	}()
	return wst
}

func (t *Torrent) startScrapingTracker(_url string) {
	if _url == "" {
		return
	}
	u, err := url.Parse(_url)
	if err != nil {
		// URLs with a leading '*' appear to be a uTorrent convention to
		// disable trackers.
		if _url[0] != '*' {
			log.Str("error parsing tracker url").AddValues("url", _url).Log(t.logger)
		}
		return
	}
	if u.Scheme == "udp" {
		u.Scheme = "udp4"
		t.startScrapingTracker(u.String())
		u.Scheme = "udp6"
		t.startScrapingTracker(u.String())
		return
	}
	if _, ok := t.trackerAnnouncers[_url]; ok {
		return
	}
	sl := func() torrentTrackerAnnouncer {
		switch u.Scheme {
		case "ws", "wss":
			if t.cl.config.DisableWebtorrent {
				return nil
			}
			return t.startWebsocketAnnouncer(*u)
		case "udp4":
			if t.cl.config.DisableIPv4Peers || t.cl.config.DisableIPv4 {
				return nil
			}
		case "udp6":
			if t.cl.config.DisableIPv6 {
				return nil
			}
		}
		newAnnouncer := &trackerScraper{
			u:               *u,
			t:               t,
			lookupTrackerIp: t.cl.config.LookupTrackerIp,
		}
		go newAnnouncer.Run()
		return newAnnouncer
	}()
	if sl == nil {
		return
	}
	if t.trackerAnnouncers == nil {
		t.trackerAnnouncers = make(map[string]torrentTrackerAnnouncer)
	}
	t.trackerAnnouncers[_url] = sl
}

// Adds and starts tracker scrapers for tracker URLs that aren't already
// running.
func (t *Torrent) startMissingTrackerScrapers() {
	if t.cl.config.DisableTrackers {
		return
	}
	t.startScrapingTracker(t.metainfo.Announce)
	for _, tier := range t.metainfo.AnnounceList {
		for _, url := range tier {
			t.startScrapingTracker(url)
		}
	}
}

// Returns an AnnounceRequest with fields filled out to defaults and current
// values.
func (t *Torrent) announceRequest(event tracker.AnnounceEvent) tracker.AnnounceRequest {
	// Note that IPAddress is not set. It's set for UDP inside the tracker code, since it's
	// dependent on the network in use.
	return tracker.AnnounceRequest{
		Event: event,
		NumWant: func() int32 {
			if t.wantPeers() && len(t.cl.dialers) > 0 {
				return -1
			} else {
				return 0
			}
		}(),
		Port:     uint16(t.cl.incomingPeerPort()),
		PeerId:   t.cl.peerID,
		InfoHash: t.infoHash,
		Key:      t.cl.announceKey(),

		// The following are vaguely described in BEP 3.

		Left:     t.bytesLeftAnnounce(),
		Uploaded: t.stats.BytesWrittenData.Int64(),
		// There's no mention of wasted or unwanted download in the BEP.
		Downloaded: t.stats.BytesReadUsefulData.Int64(),
	}
}

// Adds peers revealed in an announce until the announce ends, or we have
// enough peers.
func (t *Torrent) consumeDhtAnnouncePeers(pvs <-chan dht.PeersValues) {
	cl := t.cl
	for v := range pvs {
		cl.lock()
		added := 0
		for _, cp := range v.Peers {
			if cp.Port == 0 {
				// Can't do anything with this.
				continue
			}
			if t.addPeer(PeerInfo{
				Addr:   ipPortAddr{cp.IP, cp.Port},
				Source: PeerSourceDhtGetPeers,
			}) {
				added++
			}
		}
		cl.unlock()
		// if added != 0 {
		// 	log.Printf("added %v peers from dht for %v", added, t.InfoHash().HexString())
		// }
	}
}

// Announce using the provided DHT server. Peers are consumed automatically. done is closed when the
// announce ends. stop will force the announce to end.
func (t *Torrent) AnnounceToDht(s DhtServer) (done <-chan struct{}, stop func(), err error) {
	ps, err := s.Announce(t.infoHash, t.cl.incomingPeerPort(), true)
	if err != nil {
		return
	}
	_done := make(chan struct{})
	done = _done
	stop = ps.Close
	go func() {
		t.consumeDhtAnnouncePeers(ps.Peers())
		close(_done)
	}()
	return
}

func (t *Torrent) timeboxedAnnounceToDht(s DhtServer) error {
	_, stop, err := t.AnnounceToDht(s)
	if err != nil {
		return err
	}
	select {
	case <-t.closed.Done():
	case <-time.After(5 * time.Minute):
	}
	stop()
	return nil
}

func (t *Torrent) dhtAnnouncer(s DhtServer) {
	cl := t.cl
	cl.lock()
	defer cl.unlock()
	for {
		for {
			if t.closed.IsSet() {
				return
			}
			// We're also announcing ourselves as a listener, so we don't just want peer addresses.
			// TODO: We can include the announce_peer step depending on whether we can receive
			// inbound connections. We should probably only announce once every 15 mins too.
			if !t.wantConns() {
				goto wait
			}
			// TODO: Determine if there's a listener on the port we're announcing.
			if len(cl.dialers) == 0 && len(cl.listeners) == 0 {
				goto wait
			}
			break
		wait:
			cl.event.Wait()
		}
		func() {
			t.numDHTAnnounces++
			cl.unlock()
			defer cl.lock()
			err := t.timeboxedAnnounceToDht(s)
			if err != nil {
				t.logger.WithDefaultLevel(log.Warning).Printf("error announcing %q to DHT: %s", t, err)
			}
		}()
	}
}

func (t *Torrent) addPeers(peers []PeerInfo) (added int) {
	for _, p := range peers {
		if t.addPeer(p) {
			added++
		}
	}
	return
}

// The returned TorrentStats may require alignment in memory. See
// https://github.com/anacrolix/torrent/issues/383.
func (t *Torrent) Stats() TorrentStats {
	t.cl.rLock()
	defer t.cl.rUnlock()
	return t.statsLocked()
}

func (t *Torrent) statsLocked() (ret TorrentStats) {
	ret.ActivePeers = len(t.conns)
	ret.HalfOpenPeers = len(t.halfOpen)
	ret.PendingPeers = t.peers.Len()
	ret.TotalPeers = t.numTotalPeers()
	ret.ConnectedSeeders = 0
	for c := range t.conns {
		if all, ok := c.peerHasAllPieces(); all && ok {
			ret.ConnectedSeeders++
		}
	}
	ret.ConnStats = t.stats.Copy()
	ret.PiecesComplete = t.numPiecesCompleted()
	return
}

// The total number of peers in the torrent.
func (t *Torrent) numTotalPeers() int {
	peers := make(map[string]struct{})
	for conn := range t.conns {
		ra := conn.conn.RemoteAddr()
		if ra == nil {
			// It's been closed and doesn't support RemoteAddr.
			continue
		}
		peers[ra.String()] = struct{}{}
	}
	for addr := range t.halfOpen {
		peers[addr] = struct{}{}
	}
	t.peers.Each(func(peer PeerInfo) {
		peers[peer.Addr.String()] = struct{}{}
	})
	return len(peers)
}

// Reconcile bytes transferred before connection was associated with a
// torrent.
func (t *Torrent) reconcileHandshakeStats(c *PeerConn) {
	if c._stats != (ConnStats{
		// Handshakes should only increment these fields:
		BytesWritten: c._stats.BytesWritten,
		BytesRead:    c._stats.BytesRead,
	}) {
		panic("bad stats")
	}
	c.postHandshakeStats(func(cs *ConnStats) {
		cs.BytesRead.Add(c._stats.BytesRead.Int64())
		cs.BytesWritten.Add(c._stats.BytesWritten.Int64())
	})
	c.reconciledHandshakeStats = true
}

// Returns true if the connection is added.
func (t *Torrent) addPeerConn(c *PeerConn) (err error) {
	defer func() {
		if err == nil {
			torrent.Add("added connections", 1)
		}
	}()
	if t.closed.IsSet() {
		return errors.New("torrent closed")
	}
	for c0 := range t.conns {
		if c.PeerID != c0.PeerID {
			continue
		}
		if !t.cl.config.DropDuplicatePeerIds {
			continue
		}
		if c.hasPreferredNetworkOver(c0) {
			c0.close()
			t.deletePeerConn(c0)
		} else {
			return errors.New("existing connection preferred")
		}
	}
	if len(t.conns) >= t.maxEstablishedConns {
		c := t.worstBadConn()
		if c == nil {
			return errors.New("don't want conns")
		}
		c.close()
		t.deletePeerConn(c)
	}
	if len(t.conns) >= t.maxEstablishedConns {
		panic(len(t.conns))
	}
	t.conns[c] = struct{}{}
	if !t.cl.config.DisablePEX && !c.PeerExtensionBytes.SupportsExtended() {
		t.pex.Add(c) // as no further extended handshake expected
	}
	return nil
}

func (t *Torrent) wantConns() bool {
	if !t.networkingEnabled.Bool() {
		return false
	}
	if t.closed.IsSet() {
		return false
	}
	if !t.needData() && (!t.seeding() || !t.haveAnyPieces()) {
		return false
	}
	return len(t.conns) < t.maxEstablishedConns || t.worstBadConn() != nil
}

func (t *Torrent) SetMaxEstablishedConns(max int) (oldMax int) {
	t.cl.lock()
	defer t.cl.unlock()
	oldMax = t.maxEstablishedConns
	t.maxEstablishedConns = max
	wcs := worseConnSlice{
		conns: t.appendConns(nil, func(*PeerConn) bool {
			return true
		}),
	}
	wcs.initKeys()
	heap.Init(&wcs)
	for len(t.conns) > t.maxEstablishedConns && wcs.Len() > 0 {
		t.dropConnection(heap.Pop(&wcs).(*PeerConn))
	}
	t.openNewConns()
	return oldMax
}

func (t *Torrent) pieceHashed(piece pieceIndex, passed bool, hashIoErr error) {
	t.logger.LazyLog(log.Debug, func() log.Msg {
		return log.Fstr("hashed piece %d (passed=%t)", piece, passed)
	})
	p := t.piece(piece)
	p.numVerifies++
	t.cl.event.Broadcast()
	if t.closed.IsSet() {
		return
	}

	// Don't score the first time a piece is hashed, it could be an initial check.
	if p.storageCompletionOk {
		if passed {
			pieceHashedCorrect.Add(1)
		} else {
			log.Fmsg(
				"piece %d failed hash: %d connections contributed", piece, len(p.dirtiers),
			).AddValues(t, p).LogLevel(

				log.Debug, t.logger)

			pieceHashedNotCorrect.Add(1)
		}
	}

	p.marking = true
	t.publishPieceChange(piece)
	defer func() {
		p.marking = false
		t.publishPieceChange(piece)
	}()

	if passed {
		if len(p.dirtiers) != 0 {
			// Don't increment stats above connection-level for every involved connection.
			t.allStats((*ConnStats).incrementPiecesDirtiedGood)
		}
		for c := range p.dirtiers {
			c._stats.incrementPiecesDirtiedGood()
		}
		t.clearPieceTouchers(piece)
		t.cl.unlock()
		err := p.Storage().MarkComplete()
		if err != nil {
			t.logger.Printf("%T: error marking piece complete %d: %s", t.storage, piece, err)
		}
		t.cl.lock()

		if t.closed.IsSet() {
			return
		}
		t.pendAllChunkSpecs(piece)
	} else {
		if len(p.dirtiers) != 0 && p.allChunksDirty() && hashIoErr == nil {
			// Peers contributed to all the data for this piece hash failure, and the failure was
			// not due to errors in the storage (such as data being dropped in a cache).

			// Increment Torrent and above stats, and then specific connections.
			t.allStats((*ConnStats).incrementPiecesDirtiedBad)
			for c := range p.dirtiers {
				// Y u do dis peer?!
				c.stats().incrementPiecesDirtiedBad()
			}

			bannableTouchers := make([]*Peer, 0, len(p.dirtiers))
			for c := range p.dirtiers {
				if !c.trusted {
					bannableTouchers = append(bannableTouchers, c)
				}
			}
			t.clearPieceTouchers(piece)
			slices.Sort(bannableTouchers, connLessTrusted)

			if t.cl.config.Debug {
				t.logger.Printf(
					"bannable conns by trust for piece %d: %v",
					piece,
					func() (ret []connectionTrust) {
						for _, c := range bannableTouchers {
							ret = append(ret, c.trust())
						}
						return
					}(),
				)
			}

			if len(bannableTouchers) >= 1 {
				c := bannableTouchers[0]
<<<<<<< HEAD
				c.ban()
=======
				if len(bannableTouchers) != 1 {
					t.logger.Levelf(log.Warning, "would have banned %v for touching piece %v after failed piece check", c.remoteIp(), piece)
				} else {
					// Turns out it's still useful to ban peers like this because if there's only a
					// single peer for a piece, and we never progress that piece to completion, we
					// will never smart-ban them. Discovered in
					// https://github.com/anacrolix/torrent/issues/715.
					t.logger.Levelf(log.Warning, "banning %v for being sole dirtier of piece %v after failed piece check", c, piece)
					c.ban()
				}
>>>>>>> 32501740
			}
		}
		t.onIncompletePiece(piece)
		p.Storage().MarkNotComplete()
	}
	t.updatePieceCompletion(piece)
}

func (t *Torrent) cancelRequestsForPiece(piece pieceIndex) {
	for ri := t.pieceRequestIndexOffset(piece); ri < t.pieceRequestIndexOffset(piece+1); ri++ {
		t.cancelRequest(ri)
	}
}

func (t *Torrent) onPieceCompleted(piece pieceIndex) {
	t.pendAllChunkSpecs(piece)
	t.cancelRequestsForPiece(piece)
	t.piece(piece).readerCond.Broadcast()
	for conn := range t.conns {
		conn.have(piece)
		t.maybeDropMutuallyCompletePeer(&conn.Peer)
	}
}

// Called when a piece is found to be not complete.
func (t *Torrent) onIncompletePiece(piece pieceIndex) {
	if t.pieceAllDirty(piece) {
		t.pendAllChunkSpecs(piece)
	}
	if !t.wantPieceIndex(piece) {
		// t.logger.Printf("piece %d incomplete and unwanted", piece)
		return
	}
	// We could drop any connections that we told we have a piece that we
	// don't here. But there's a test failure, and it seems clients don't care
	// if you request pieces that you already claim to have. Pruning bad
	// connections might just remove any connections that aren't treating us
	// favourably anyway.

	// for c := range t.conns {
	// 	if c.sentHave(piece) {
	// 		c.drop()
	// 	}
	// }
	t.iterPeers(func(conn *Peer) {
		if conn.peerHasPiece(piece) {
			conn.updateRequests("piece incomplete")
		}
	})
}

func (t *Torrent) tryCreateMorePieceHashers() {
	for !t.closed.IsSet() && t.activePieceHashes < 2 && t.tryCreatePieceHasher() {
	}
}

func (t *Torrent) tryCreatePieceHasher() bool {
	if t.storage == nil {
		return false
	}
	pi, ok := t.getPieceToHash()
	if !ok {
		return false
	}
	p := t.piece(pi)
	t.piecesQueuedForHash.Remove(bitmap.BitIndex(pi))
	p.hashing = true
	t.publishPieceChange(pi)
	t.updatePiecePriority(pi, "Torrent.tryCreatePieceHasher")
	t.storageLock.RLock()
	t.activePieceHashes++
	go t.pieceHasher(pi)
	return true
}

func (t *Torrent) getPieceToHash() (ret pieceIndex, ok bool) {
	t.piecesQueuedForHash.IterTyped(func(i pieceIndex) bool {
		if t.piece(i).hashing {
			return true
		}
		ret = i
		ok = true
		return false
	})
	return
}

func (t *Torrent) dropBannedPeers() {
	t.iterPeers(func(p *Peer) {
		remoteIp := p.remoteIp()
		if remoteIp == nil {
			if p.bannableAddr.Ok() {
				log.Printf("can't get remote ip for peer %v", p)
			}
			return
		}
		netipAddr := netip.MustParseAddr(remoteIp.String())
		if Some(netipAddr) != p.bannableAddr {
			log.Printf(
				"peer remote ip does not match its bannable addr [peer=%v, remote ip=%v, bannable addr=%v]",
				p, remoteIp, p.bannableAddr)
		}
		if _, ok := t.cl.badPeerIPs[netipAddr]; ok {
			// Should this be a close?
			p.drop()
			log.Printf("dropped %v for banned remote IP %v", p, netipAddr)
		}
	})
}

func (t *Torrent) pieceHasher(index pieceIndex) {
	p := t.piece(index)
	sum, failedPeers, copyErr := t.hashPiece(index)
	correct := sum == *p.hash
	switch copyErr {
	case nil, io.EOF:
	default:
		log.Fmsg("piece %v (%s) hash failure copy error: %v", p, p.hash.HexString(), copyErr).Log(t.logger)
	}
	t.storageLock.RUnlock()
	t.cl.lock()
	defer t.cl.unlock()
	if correct {
		for peer := range failedPeers {
			t.cl.banPeerIP(peer.AsSlice())
			log.Printf("smart banned %v for piece %v", peer, index)
		}
		t.dropBannedPeers()
		for ri := t.pieceRequestIndexOffset(index); ri < t.pieceRequestIndexOffset(index+1); ri++ {
			t.smartBanCache.ForgetBlock(ri)
		}
	}
	p.hashing = false
	t.pieceHashed(index, correct, copyErr)
	t.updatePiecePriority(index, "Torrent.pieceHasher")
	t.activePieceHashes--
	t.tryCreateMorePieceHashers()
}

// Return the connections that touched a piece, and clear the entries while doing it.
func (t *Torrent) clearPieceTouchers(pi pieceIndex) {
	p := t.piece(pi)
	for c := range p.dirtiers {
		delete(c.peerTouchedPieces, pi)
		delete(p.dirtiers, c)
	}
}

func (t *Torrent) peersAsSlice() (ret []*Peer) {
	t.iterPeers(func(p *Peer) {
		ret = append(ret, p)
	})
	return
}

func (t *Torrent) queuePieceCheck(pieceIndex pieceIndex) {
	piece := t.piece(pieceIndex)
	if piece.queuedForHash() {
		return
	}
	t.piecesQueuedForHash.Add(bitmap.BitIndex(pieceIndex))
	t.publishPieceChange(pieceIndex)
	t.updatePiecePriority(pieceIndex, "Torrent.queuePieceCheck")
	t.tryCreateMorePieceHashers()
}

// Forces all the pieces to be re-hashed. See also Piece.VerifyData. This should not be called
// before the Info is available.
func (t *Torrent) VerifyData() {
	for i := pieceIndex(0); i < t.NumPieces(); i++ {
		t.Piece(i).VerifyData()
	}
}

// Start the process of connecting to the given peer for the given torrent if appropriate.
func (t *Torrent) initiateConn(peer PeerInfo) {
	if peer.Id == t.cl.peerID {
		return
	}
	if t.cl.badPeerAddr(peer.Addr) && !peer.Trusted {
		return
	}
	addr := peer.Addr
	if t.addrActive(addr.String()) {
		return
	}
	t.cl.numHalfOpen++
	t.halfOpen[addr.String()] = peer
	go t.cl.outgoingConnection(t, addr, peer.Source, peer.Trusted)
}

// Adds a trusted, pending peer for each of the given Client's addresses. Typically used in tests to
// quickly make one Client visible to the Torrent of another Client.
func (t *Torrent) AddClientPeer(cl *Client) int {
	return t.AddPeers(func() (ps []PeerInfo) {
		for _, la := range cl.ListenAddrs() {
			ps = append(ps, PeerInfo{
				Addr:    la,
				Trusted: true,
			})
		}
		return
	}())
}

// All stats that include this Torrent. Useful when we want to increment ConnStats but not for every
// connection.
func (t *Torrent) allStats(f func(*ConnStats)) {
	f(&t.stats)
	f(&t.cl.stats)
}

func (t *Torrent) hashingPiece(i pieceIndex) bool {
	return t.pieces[i].hashing
}

func (t *Torrent) pieceQueuedForHash(i pieceIndex) bool {
	return t.piecesQueuedForHash.Get(bitmap.BitIndex(i))
}

func (t *Torrent) dialTimeout() time.Duration {
	return reducedDialTimeout(t.cl.config.MinDialTimeout, t.cl.config.NominalDialTimeout, t.cl.config.HalfOpenConnsPerTorrent, t.peers.Len())
}

func (t *Torrent) piece(i int) *Piece {
	return &t.pieces[i]
}

func (t *Torrent) onWriteChunkErr(err error) {
	if t.userOnWriteChunkErr != nil {
		go t.userOnWriteChunkErr(err)
		return
	}
	t.logger.WithDefaultLevel(log.Critical).Printf("default chunk write error handler: disabling data download")
	t.disallowDataDownloadLocked()
}

func (t *Torrent) DisallowDataDownload() {
	t.disallowDataDownloadLocked()
}

func (t *Torrent) disallowDataDownloadLocked() {
	t.dataDownloadDisallowed.Set()
}

func (t *Torrent) AllowDataDownload() {
	t.dataDownloadDisallowed.Clear()
}

// Enables uploading data, if it was disabled.
func (t *Torrent) AllowDataUpload() {
	t.cl.lock()
	defer t.cl.unlock()
	t.dataUploadDisallowed = false
	for c := range t.conns {
		c.updateRequests("allow data upload")
	}
}

// Disables uploading data, if it was enabled.
func (t *Torrent) DisallowDataUpload() {
	t.cl.lock()
	defer t.cl.unlock()
	t.dataUploadDisallowed = true
	for c := range t.conns {
		// TODO: This doesn't look right. Shouldn't we tickle writers to choke peers or something instead?
		c.updateRequests("disallow data upload")
	}
}

// Sets a handler that is called if there's an error writing a chunk to local storage. By default,
// or if nil, a critical message is logged, and data download is disabled.
func (t *Torrent) SetOnWriteChunkError(f func(error)) {
	t.cl.lock()
	defer t.cl.unlock()
	t.userOnWriteChunkErr = f
}

func (t *Torrent) iterPeers(f func(p *Peer)) {
	for pc := range t.conns {
		f(&pc.Peer)
	}
	for _, ws := range t.webSeeds {
		f(ws)
	}
}

func (t *Torrent) callbacks() *Callbacks {
	return &t.cl.config.Callbacks
}

func (t *Torrent) AddWebSeeds(urls []string) {
	t.cl.lock()
	defer t.cl.unlock()
	for _, u := range urls {
		t.addWebSeed(u)
	}
}

func (t *Torrent) addWebSeed(url string) {
	if t.cl.config.DisableWebseeds {
		return
	}
	if _, ok := t.webSeeds[url]; ok {
		return
	}
	// I don't think Go http supports pipelining requests. However, we can have more ready to go
	// right away. This value should be some multiple of the number of connections to a host. I
	// would expect that double maxRequests plus a bit would be appropriate. This value is based on
	// downloading Sintel (08ada5a7a6183aae1e09d831df6748d566095a10) from
	// "https://webtorrent.io/torrents/".
	const maxRequests = 16
	ws := webseedPeer{
		peer: Peer{
			t:                        t,
			outgoing:                 true,
			Network:                  "http",
			reconciledHandshakeStats: true,
			// This should affect how often we have to recompute requests for this peer. Note that
			// because we can request more than 1 thing at a time over HTTP, we will hit the low
			// requests mark more often, so recomputation is probably sooner than with regular peer
			// conns. ~4x maxRequests would be about right.
			PeerMaxRequests: 128,
			// TODO: Set ban prefix?
			RemoteAddr: remoteAddrFromUrl(url),
			callbacks:  t.callbacks(),
		},
		client: webseed.Client{
			HttpClient: t.cl.httpClient,
			Url:        url,
			ResponseBodyWrapper: func(r io.Reader) io.Reader {
				return &rateLimitedReader{
					l: t.cl.config.DownloadRateLimiter,
					r: r,
				}
			},
		},
		activeRequests: make(map[Request]webseed.Request, maxRequests),
		maxRequests:    maxRequests,
	}
	ws.peer.initUpdateRequestsTimer()
	ws.requesterCond.L = t.cl.locker()
	for i := 0; i < maxRequests; i += 1 {
		go ws.requester(i)
	}
	for _, f := range t.callbacks().NewPeer {
		f(&ws.peer)
	}
	ws.peer.logger = t.logger.WithContextValue(&ws)
	ws.peer.peerImpl = &ws
	if t.haveInfo() {
		ws.onGotInfo(t.info)
	}
	t.webSeeds[url] = &ws.peer
}

func (t *Torrent) peerIsActive(p *Peer) (active bool) {
	t.iterPeers(func(p1 *Peer) {
		if p1 == p {
			active = true
		}
	})
	return
}

func (t *Torrent) requestIndexToRequest(ri RequestIndex) Request {
	index := ri / t.chunksPerRegularPiece()
	return Request{
		pp.Integer(index),
		t.piece(int(index)).chunkIndexSpec(ri % t.chunksPerRegularPiece()),
	}
}

func (t *Torrent) requestIndexFromRequest(r Request) RequestIndex {
	return t.pieceRequestIndexOffset(pieceIndex(r.Index)) + uint32(r.Begin/t.chunkSize)
}

func (t *Torrent) pieceRequestIndexOffset(piece pieceIndex) RequestIndex {
	return RequestIndex(piece) * t.chunksPerRegularPiece()
}

func (t *Torrent) updateComplete() {
	t.Complete.SetBool(t.haveAllPieces())
}

func (t *Torrent) cancelRequest(r RequestIndex) *Peer {
	p := t.pendingRequests[r]
	if p != nil {
		p.cancel(r)
	}
	delete(t.pendingRequests, r)
	return p
}

func (t *Torrent) requestingPeer(r RequestIndex) *Peer {
	return t.pendingRequests[r]
}

func (t *Torrent) addConnWithAllPieces(p *Peer) {
	if t.connsWithAllPieces == nil {
		t.connsWithAllPieces = make(map[*Peer]struct{}, t.maxEstablishedConns)
	}
	t.connsWithAllPieces[p] = struct{}{}
}

func (t *Torrent) deleteConnWithAllPieces(p *Peer) bool {
	_, ok := t.connsWithAllPieces[p]
	delete(t.connsWithAllPieces, p)
	return ok
}

func (t *Torrent) numActivePeers() int {
	return len(t.conns) + len(t.webSeeds)
}

func (t *Torrent) hasStorageCap() bool {
	f := t.storage.Capacity
	if f == nil {
		return false
	}
	_, ok := (*f)()
	return ok
}<|MERGE_RESOLUTION|>--- conflicted
+++ resolved
@@ -150,13 +150,11 @@
 	// Is On when all pieces are complete.
 	Complete chansync.Flag
 
-<<<<<<< HEAD
 	// Torrent sources in use keyed by the source string.
 	activeSources sync.Map
 	sourcesLogger log.Logger
-=======
+	
 	smartBanCache smartBanCache
->>>>>>> 32501740
 }
 
 func (t *Torrent) selectivePieceAvailabilityFromPeers(i pieceIndex) (count int) {
@@ -2048,9 +2046,6 @@
 
 			if len(bannableTouchers) >= 1 {
 				c := bannableTouchers[0]
-<<<<<<< HEAD
-				c.ban()
-=======
 				if len(bannableTouchers) != 1 {
 					t.logger.Levelf(log.Warning, "would have banned %v for touching piece %v after failed piece check", c.remoteIp(), piece)
 				} else {
@@ -2061,7 +2056,6 @@
 					t.logger.Levelf(log.Warning, "banning %v for being sole dirtier of piece %v after failed piece check", c, piece)
 					c.ban()
 				}
->>>>>>> 32501740
 			}
 		}
 		t.onIncompletePiece(piece)
